--- conflicted
+++ resolved
@@ -34,11 +34,7 @@
         super().__init__(token, llm)
         self.__setup_openai_api_key(openai_api_key)
         self.__init_agent()
-<<<<<<< HEAD
-=======
-        
->>>>>>> 70f0be4c
-
+    
     def __setup_openai_api_key(self, openai_api_key: str) -> None:
         if openai_api_key is not None:
             self._openai_key = openai_api_key
@@ -55,22 +51,12 @@
             human_tools = [HumanInputChainlit()]
         else:
             human_tools = load_tools(["human"])
-<<<<<<< HEAD
             
-=======
->>>>>>> 70f0be4c
         @tool("KG retrieval tool", args_schema = KGInput, return_direct=True)   
         def KGretrieval_tool(input: str):
             """This tool has the KBase app Knowledge Graph. Useful for when you need to find the KBase applications and their tooltip, version, category and data objects.
             The input should always be a KBase app name and should not include any special characters or version number. """
             return self._create_KG_agent().invoke({"input": input})['output']
-<<<<<<< HEAD
-
-=======
-            
-                
-        human_tools = [HumanInputChainlit()]
->>>>>>> 70f0be4c
         self.agent = Agent(
             role=self.role,
             goal=self.goal,
