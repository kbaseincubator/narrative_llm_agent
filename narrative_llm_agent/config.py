"""
This loads up the configuration from a config file.
It first looks for the configuration under the NARRATIVE_LLM_AGENT_CONFIG environment variable.
If that's not found, it defaults to `config.cfg` in the root directory.
The environment variable, if present, should be a path to a config file, relative to
the root directory.
E.g. if your config is "my_config.cfg", then this expects the file to be in:
/home/my_user/narrative_llm_agent/my_config.cfg
"""

from pathlib import Path
from configparser import ConfigParser
import os
from typing import Any, Dict, Optional
from langchain_openai import ChatOpenAI
from crewai import LLM
DEFAULT_CONFIG_FILE = "config.cfg"
ENV_CONFIG_FILE = "NARRATIVE_LLM_AGENT_CONFIG"

DEBUG = False


class AgentConfig:
    def __init__(self: "AgentConfig") -> None:
        config_file = os.environ.get(ENV_CONFIG_FILE, DEFAULT_CONFIG_FILE)
        config_path: Path = (Path(__file__).parent / ".." / config_file).resolve()
        if not config_path.exists():
            raise FileNotFoundError(f"Config file path '{config_path}' does not exist.")
        if not config_path.is_file():
            raise IsADirectoryError(f"Config file path '{config_path}' is not a file.")

        config = ConfigParser()
        config.read(config_path)
        kb_cfg = dict(config.items("kbase"))

        # TODO (YAGNI): add errors when endpoints are missing.
        self.service_endpoint = kb_cfg.get("service_endpoint")
        self.ws_endpoint = None
        self.ee_endpoint = None
        self.nms_endpoint = None
        self.blobstore_endpoint = None
        if self.service_endpoint is not None:
            if "workspace" in kb_cfg:
                self.ws_endpoint = self.service_endpoint + kb_cfg["workspace"]
            if "execution_engine" in kb_cfg:
                self.ee_endpoint = self.service_endpoint + kb_cfg["execution_engine"]
            if "narrative_method_store" in kb_cfg:
                self.nms_endpoint = (
                    self.service_endpoint + kb_cfg["narrative_method_store"]
                )
            if "blobstore" in kb_cfg:
                self.blobstore_endpoint = self.service_endpoint + kb_cfg["blobstore"]

        self.auth_token_env = kb_cfg.get("auth_token_env")
        self.openai_key_env = kb_cfg.get("openai_key_env")
        self.neo4j_uri_env = kb_cfg.get("neo4j_uri")
        self.neo4j_username_env = kb_cfg.get("neo4j_username")
        self.neo4j_password_env = kb_cfg.get("neo4j_password")
        self.cborg_key_env = kb_cfg.get("cborg_key_env")
        self.debug = DEBUG
        # LLM Configuration
        self.llm_config = {}
        if "llm" in config:
            self.llm_config["default"] = config.get("llm", "default_model")

        # Load model configurations
        self.llm_config["models"] = {}
        model_sections = [s for s in config.sections() if s.startswith("model.")]
        for section in model_sections:
            model_id = section.split(".", 1)[1]
            self.llm_config["models"][model_id] = dict(config.items(section))

        # Load provider configurations
        self.provider_config = {}
        provider_sections = [s for s in config.sections() if s.startswith("provider.")]
        for section in provider_sections:
            provider_id = section.split(".", 1)[1]
            provider_dict = dict(config.items(section))

            # Convert string boolean to actual boolean
            if "use_openai_format" in provider_dict:
                provider_dict["use_openai_format"] = (
                    provider_dict["use_openai_format"].lower() == "true"
                )

            self.provider_config[provider_id] = provider_dict
<<<<<<< HEAD
    def get_llm(self, model_id: str | None = None, return_crewai: bool = False) -> Any:
=======

    def get_llm(self, model_id: str | None = None) -> Any:
>>>>>>> f372ff70
        """Get an LLM instance based on the model ID from config"""
        model_id = model_id or self.llm_config["default"]

        # Get model config
        if model_id not in self.llm_config["models"]:
            raise ValueError(f"Unknown model ID: {model_id}")

        model_config = self.llm_config["models"][model_id]
        provider = model_config["provider"]

        # Get provider config
        if provider not in self.provider_config:
            raise ValueError(f"Unknown provider: {provider}")

        provider_config = self.provider_config[provider]

        # Get API key from environment
        api_key_env = provider_config.get("api_key_env")
        api_key = os.environ.get(api_key_env)
        if api_key is None:
<<<<<<< HEAD
            raise ValueError(f"Missing API key for provider {provider}. Set environment variable {api_key_env}")
        model_name = model_config['model_name']
        # Create appropriate LLM based on provider]
        if return_crewai:
            # If return_crewai is True, return the crewai instance
            if provider == 'cborg' and provider_config.get('use_openai_format'):
                # For crewai, we need to use the crewai LLM class
                return LLM(
                    model=f"openai/{model_name}",
                    api_key=api_key,
                    base_url=provider_config.get('api_base')
                )
            else:
                # For other providers, we can use the crewai LLM class directly
                return LLM(
                    model=model_name,
                    api_key=api_key,
                    base_url=provider_config.get('api_base')
                )
        # Create appropriate LLM based on provider
=======
            raise ValueError(
                f"Missing API key for provider {provider}. Set environment variable {api_key_env}"
            )

        # Create appropriate LLM based on provider
        if provider == "openai" or (
            provider == "cborg" and provider_config.get("use_openai_format")
        ):
            return ChatOpenAI(
                model=model_config["model_name"],
                api_key=api_key,
                base_url=provider_config.get("api_base"),
            )
>>>>>>> f372ff70
        else:
            if provider == 'openai' or (provider == 'cborg' and provider_config.get('use_openai_format')):
                return ChatOpenAI(
                    model=model_config['model_name'],
                    api_key=api_key,
                    base_url=provider_config.get('api_base')
                )
            else:
                raise ValueError(f"Unsupported provider: {provider}")

    def list_available_models(self) -> Dict[str, Dict[str, Any]]:
        """List all available models with their configurations"""
        return self.llm_config["models"]

    def get_model_info(self, model_id: str) -> Optional[Dict[str, Any]]:
        """Get detailed information about a specific model"""
        return self.llm_config["models"].get(model_id)


__config: AgentConfig = None


def get_config() -> AgentConfig:
    global __config
    if __config is None:
        __config = AgentConfig()
    return __config


def clear_config() -> None:
    global __config
    __config = None


def get_kbase_auth_token() -> str:
    env_var = get_config().auth_token_env
    if env_var is None:
        raise ValueError("No auth token environment variable set.")
    return os.environ.get(env_var)

<<<<<<< HEAD
# LLM-related convenience functions 
def get_llm(model_id=None,return_crewai=None) -> Any:
=======

# LLM-related convenience functions
def get_llm(model_id=None) -> Any:
>>>>>>> f372ff70
    """Get an LLM instance based on the model ID from config"""
    return get_config().get_llm(model_id,return_crewai)


def list_available_models() -> Dict[str, Dict[str, Any]]:
    """List all available models with their configurations"""
    return get_config().list_available_models()


def get_model_info(model_id: str) -> Optional[Dict[str, Any]]:
    """Get detailed information about a specific model"""
    return get_config().get_model_info(model_id)<|MERGE_RESOLUTION|>--- conflicted
+++ resolved
@@ -84,12 +84,7 @@
                 )
 
             self.provider_config[provider_id] = provider_dict
-<<<<<<< HEAD
     def get_llm(self, model_id: str | None = None, return_crewai: bool = False) -> Any:
-=======
-
-    def get_llm(self, model_id: str | None = None) -> Any:
->>>>>>> f372ff70
         """Get an LLM instance based on the model ID from config"""
         model_id = model_id or self.llm_config["default"]
 
@@ -110,7 +105,6 @@
         api_key_env = provider_config.get("api_key_env")
         api_key = os.environ.get(api_key_env)
         if api_key is None:
-<<<<<<< HEAD
             raise ValueError(f"Missing API key for provider {provider}. Set environment variable {api_key_env}")
         model_name = model_config['model_name']
         # Create appropriate LLM based on provider]
@@ -131,21 +125,6 @@
                     base_url=provider_config.get('api_base')
                 )
         # Create appropriate LLM based on provider
-=======
-            raise ValueError(
-                f"Missing API key for provider {provider}. Set environment variable {api_key_env}"
-            )
-
-        # Create appropriate LLM based on provider
-        if provider == "openai" or (
-            provider == "cborg" and provider_config.get("use_openai_format")
-        ):
-            return ChatOpenAI(
-                model=model_config["model_name"],
-                api_key=api_key,
-                base_url=provider_config.get("api_base"),
-            )
->>>>>>> f372ff70
         else:
             if provider == 'openai' or (provider == 'cborg' and provider_config.get('use_openai_format')):
                 return ChatOpenAI(
@@ -186,14 +165,8 @@
         raise ValueError("No auth token environment variable set.")
     return os.environ.get(env_var)
 
-<<<<<<< HEAD
 # LLM-related convenience functions 
 def get_llm(model_id=None,return_crewai=None) -> Any:
-=======
-
-# LLM-related convenience functions
-def get_llm(model_id=None) -> Any:
->>>>>>> f372ff70
     """Get an LLM instance based on the model ID from config"""
     return get_config().get_llm(model_id,return_crewai)
 
