from ..service_client import ServiceClient
import json

class NarrativeCellInfo:
    cell_id: str
    run_id: str
    app_version_tag: str

    def __init__(self, data: dict) -> None:
        self.cell_id = data.get("cell_id")
        self.run_id = data.get("run_id")
        self.app_version_tag = data.get("tag")

    def to_dict(self) -> dict:
        dict_form = {}
        for key, value in vars(self).items():
            dict_form[key] = value
        return dict_form

class JobInput:
    method: str
    app_id: str
    params: list[dict]
    service_ver: str
    source_ws_objects: list[str]
    meta: dict
    ws_id: int
    parent_job_id: str | None
    cell_info: NarrativeCellInfo

    def __init__(self, data: dict) -> None:
        required_fields = ["method", "app_id", "params", "service_ver"]
        missing = [field for field in required_fields if field not in data]
        if len(missing):
            raise KeyError(f"JobInput data is missing required fields {missing}")

        self.method = data["method"]
        self.app_id = data["app_id"]
        self.params = data["params"]
        self.service_ver = data["service_ver"]
        self.source_ws_objects = data.get("source_ws_objects", [])
        self.meta = data.get("meta", {})
        self.ws_id = data.get("wsid", 0)
        self.parent_job_id = data.get("parent_job_id")
        if "narrative_cell_info" in data:
            self.narrative_cell_info = NarrativeCellInfo(data["narrative_cell_info"])

    def to_dict(self) -> dict:
        """
        Add something about narrative cell info in here somewhere that's not actually in the spec.
        """
        dict_form = {}
        for key, value in vars(self).items():
            dict_form[key] = value
        if self.narrative_cell_info is not None:
            dict_form["narrative_cell_info"] = self.narrative_cell_info.to_dict()
        return dict_form

    def __str__(self) -> str:
        return json.dumps(self.to_dict())

class JsonRpcError:
    name: str
    code: int
    message: str
    error: str

    def __init__(self, name: str, code: int, message: str, error: str) -> None:
        self.name = name
        self.code = code
        self.message = message
        self.error = error

class JobState:
    job_id: str
    user: str
    ws_id: int
    status: str
    job_input: JobInput
    created: int
    queued: int
    estimating: int
    running: int
    finished: int
    updated: int
    error: JsonRpcError | None
    error_code: int | None
    errormsg: str | None
    terminated_code: int
    batch_id: str | None
    batch_job: bool
    child_jobs: list[str]
    retry_count: int
    retry_ids: list[str]

    def __init__(self, data: dict) -> None:
        """
        Creates a simple object for holding and validating job states.
        If any required fields are missing, this raises a KeyError.
        """
        required_fields = ["job_id", "user", "wsid", "status", "job_input"]
        missing = [field for field in required_fields if field not in data]
        if len(missing):
            raise KeyError(f"JobState data is missing required fields {missing}")

        self.job_id = data["job_id"]
        self.user = data["user"]
        self.ws_id = data["wsid"]
        self.status = data["status"]
        self.job_input = JobInput(data["job_input"])
        self.created = data.get("created", 0)
        self.queued = data.get("queued", 0)
        self.estimating = data.get("estimating", 0)
        self.running = data.get("running", 0)
        self.finished = data.get("finished", 0)
        self.updated = data.get("updated", 0)
        if "error" in data:
            self.error = JsonRpcError(data["error"])
        else:
            self.error = None
        self.error_code = data.get("error_code")
        self.errormsg = data.get("errormsg")
        self.terminated_code = data.get("terminated_code")
        self.batch_id = data.get("batch_id")
        self.batch_job = data.get("batch_job", False)
        self.child_jobs = data.get("child_jobs", [])
        self.retry_count = data.get("retry_count", 0)
        self.retry_ids = data.get("retry_ids", [])

    def __str__(self) -> str:
        return json.dumps(self.to_dict())

    def to_dict(self) -> dict:
        required = ["job_id", "user", "status", "ws_id", "child_jobs", "batch_job"]
        dict_form = {key: getattr(self, key) for key in required}

        time_keys = ["created", "queued", "estimating", "running", "finished", "updated"]
        for key in time_keys:
            if getattr(self, key) is not None and getattr(self, key) > 0:
                dict_form[key] = getattr(self, key)

        dict_form["job_input"] = self.job_input.to_dict()
        if self.error is not None:
            dict_form["error"] = self.error.to_dict()

        optionals = ["error_code", "errormsg", "terminated_code", "batch_id"]
        for key in optionals:
            if getattr(self, key) is not None:
                dict_form[key] = getattr(self, key)

        return dict_form


class ExecutionEngine(ServiceClient):
    default_endpoint: str = "https://kbase.us/services/ee2"
    _service: str = "execution_engine2"

    def __init__(self: "ExecutionEngine", token: str, endpoint: str=default_endpoint) -> None:
        super().__init__(endpoint, self._service, token)

<<<<<<< HEAD
    def check_job(self: "ExecutionEngine", job_id: str) -> JobState:
        return JobState(self.simple_call("check_job", {"job_id": job_id}))
=======
    def check_job(self: "ExecutionEngine", job_id: str) -> dict:
        return self.simple_call("check_job", {"job_id": job_id})
>>>>>>> 8540d1dd

    def run_job(self: "ExecutionEngine", job_submission: dict) -> str:
        return self.simple_call("run_job", job_submission)<|MERGE_RESOLUTION|>--- conflicted
+++ resolved
@@ -158,13 +158,8 @@
     def __init__(self: "ExecutionEngine", token: str, endpoint: str=default_endpoint) -> None:
         super().__init__(endpoint, self._service, token)
 
-<<<<<<< HEAD
-    def check_job(self: "ExecutionEngine", job_id: str) -> JobState:
-        return JobState(self.simple_call("check_job", {"job_id": job_id}))
-=======
     def check_job(self: "ExecutionEngine", job_id: str) -> dict:
         return self.simple_call("check_job", {"job_id": job_id})
->>>>>>> 8540d1dd
 
     def run_job(self: "ExecutionEngine", job_submission: dict) -> str:
         return self.simple_call("run_job", job_submission)