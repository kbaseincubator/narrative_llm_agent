--- conflicted
+++ resolved
@@ -125,11 +125,7 @@
 
         # Create MRA writer
         mra_writer = MraWriterGraph(
-<<<<<<< HEAD
-            ws_client, ee_client, writer_llm, writer_token=api_key
-=======
             ws_client, ee_client, writer_llm, writer_token=api_key, kbase_token=kbase_token
->>>>>>> d580dd8f
         )
 
         # Run the MRA workflow
