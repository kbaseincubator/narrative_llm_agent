--- conflicted
+++ resolved
@@ -98,29 +98,9 @@
         api_key = credentials.get("openai_api_key")
         writer_llm = "gpt-o1-openai"
 
-<<<<<<< HEAD
     # Create KBase clients
     ws_client = Workspace(token=kbase_token)
     ee_client = ExecutionEngine(token=kbase_token)
-=======
-    try:
-        # Load the KBase classes
-        success, result = load_kbase_classes()
-        if not success:
-            return {"mra_draft": None, "error": result}
-
-        MraWriterGraph = result["MraWriterGraph"]
-        Workspace = result["Workspace"]
-        ExecutionEngine = result["ExecutionEngine"]
-
-        # Create KBase clients
-        ws_client = Workspace(kbase_token)
-        ee_client = ExecutionEngine(kbase_token)
-
-        # Create MRA writer
-        mra_writer = MraWriterGraph(
-            ws_client, ee_client, writer_llm)
->>>>>>> 460923a2
 
     # Create MRA writer
     mra_writer = MraWriterGraph(
