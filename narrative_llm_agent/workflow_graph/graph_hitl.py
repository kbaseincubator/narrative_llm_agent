from langgraph.graph import StateGraph, END
from narrative_llm_agent.workflow_graph.nodes_hitl import WorkflowState, WorkflowNodes
from narrative_llm_agent.workflow_graph.routers_hitl import next_step_router, analyst_router, post_validation_router
import time
import logging
from typing import Dict, Any

# Configure logging
logging.basicConfig(
    level=logging.INFO,
    format='%(asctime)s - %(name)s - %(levelname)s - %(message)s',
    handlers=[
        logging.StreamHandler(),
        logging.FileHandler('workflow.log')
    ]
)

# Create workflow-specific logger
workflow_logger = logging.getLogger('WorkflowExecution')

class WorkflowCallback:
    """Custom callback to log workflow execution"""
    
    def __init__(self, logger):
        self.logger = logger
    
    def on_chain_start(self, serialized: Dict[str, Any], inputs: Dict[str, Any], **kwargs) -> None:
        self.logger.info(f"WORKFLOW STARTED with inputs: {list(inputs.keys())}")
    
    def on_chain_end(self, outputs: Dict[str, Any], **kwargs) -> None:
        self.logger.info(f"WORKFLOW COMPLETED")
    
    def on_chain_error(self, error: Exception, **kwargs) -> None:
        self.logger.error(f"WORKFLOW ERROR: {error}")

def log_node_execution(node_name: str, state: WorkflowState, result: WorkflowState = None):
    """Helper function to log node execution details"""
    workflow_logger.info(f"NODE: {node_name}")
    workflow_logger.info(f"Input - Steps remaining: {len(state.steps_to_run) if state.steps_to_run else 0}")
    workflow_logger.info(f"Input - Awaiting approval: {state.awaiting_approval}")
    workflow_logger.info(f"Input - Error: {state.error}")
    workflow_logger.info(f"Input - Results: {state.results}")
    
    if result:
        workflow_logger.info(f"Output - Steps remaining: {len(result.steps_to_run) if result.steps_to_run else 0}")
        workflow_logger.info(f"Output - Awaiting approval: {result.awaiting_approval}")
        workflow_logger.info(f"Output - Error: {result.error}")
        workflow_logger.info(f"Output - Results: {result.results}")

def log_router_decision(router_name: str, state: WorkflowState, decision: str):
    """Helper function to log router decisions"""
    workflow_logger.info(f"ROUTER: {router_name}")
    workflow_logger.info(f"State - Steps remaining: {len(state.steps_to_run) if state.steps_to_run else 0}")
    workflow_logger.info(f"State - Error: {state.error}")
    workflow_logger.info(f"State - Awaiting approval: {state.awaiting_approval}")
    workflow_logger.info(f"DECISION: {decision}")

class AnalysisWorkflow:
    """
    Class to handle analysis workflows using LangGraph with human approval.
    """

    def __init__(self, kbase_token:str=None, analyst_llm:str=None, analyst_token:str=None, validator_llm:str=None, validator_token:str=None, app_flow_llm:str=None, app_flow_token:str=None, writer_llm:str=None, writer_token:str=None, embedding_provider:str=None, embedding_provider_token:str=None):
        """Initialize the workflow graph with logging enabled."""
        if analyst_llm is None:
            analyst_llm = "gpt-4.1-mini-cborg"
        if validator_llm is None:
            validator_llm = "gpt-4.1-mini-cborg"
        if app_flow_llm is None:
            app_flow_llm = "gpt-4.1-mini-cborg"
        if writer_llm is None:
            writer_llm = "gpt-4.1-mini-cborg"
        if embedding_provider is None:
            embedding_provider = "cborg"
        
        self.nodes = WorkflowNodes(analyst_llm, validator_llm, app_flow_llm, writer_llm, embedding_provider, token=kbase_token, analyst_token=analyst_token, validator_token=validator_token, app_flow_token=app_flow_token, writer_token=writer_token, embedding_token=embedding_provider_token)
        self.graph = self._build_graph()
        self.callback = WorkflowCallback(workflow_logger)

    def _create_logged_node(self, node_name: str, node_func):
        """Wrap a node function with logging"""
        def logged_node(state: WorkflowState):
            workflow_logger.info(f"ENTERING: {node_name}")
            log_node_execution(node_name, state)
            
            result = node_func(state)
            
            workflow_logger.info(f"EXITING: {node_name}")
            log_node_execution(node_name, state, result)
            
            return result
        return logged_node
    def _create_logged_router(self, router_name: str, router_func):
        """Wrap a router function with logging"""
        def logged_router(state: WorkflowState):
            decision = router_func(state)
            workflow_logger.info(f"ROUTER DECISION: {router_name} -> '{decision}'")
            log_router_decision(router_name, state, decision)
            return decision
        return logged_router
    def _build_graph(self):
        """Build the workflow graph for genome analysis with human approval."""
        # Create a new graph
        planning_graph = StateGraph(WorkflowState)
        
        # Add nodes with logging wrappers
        planning_graph.add_node("analyst", self._create_logged_node("analyst", self.nodes.analyst_node))
        planning_graph.add_node("human_approval", self._create_logged_node("human_approval", self.nodes.human_approval_node))
        planning_graph.add_node("handle_error", self._create_logged_node("handle_error", self.nodes.handle_error))
        
        # Define the edges with logging wrappers for routers
        planning_graph.add_conditional_edges(
            "analyst",
            self._create_logged_router("analyst_router", analyst_router),
            {
                "human_approval": "human_approval",
                "handle_error": "handle_error"
            }
        )

        planning_graph.add_edge("handle_error", END)
        planning_graph.add_edge("human_approval", END)
        planning_graph.set_entry_point("analyst")

        return planning_graph.compile()

    def run(self, narrative_id, reads_id, description):
        """Run analysis workflow with logging."""
        workflow_logger.info(f"🚀 STARTING ANALYSIS WORKFLOW")
        workflow_logger.info(f"   📊 Narrative ID: {narrative_id}")
        workflow_logger.info(f"   📊 Reads ID: {reads_id}")
        workflow_logger.info(f"   📊 Description: {description[:100]}...")
        
        initial_state = {
            "narrative_id": narrative_id,
            "reads_id": reads_id,
            "description": description,
            "steps_to_run": [],
            "completed_steps": [],
            "results": None,
            "error": None,
            "last_executed_step": {},
            "awaiting_approval": False,
            "human_approval_status": None,
            "human_feedback": None,
        }
        
        final_state = self.graph.invoke(initial_state)
        
        workflow_logger.info(f"ANALYSIS WORKFLOW COMPLETED")
        workflow_logger.info(f"Final Steps: {len(final_state.get('steps_to_run', []))}")
        workflow_logger.info(f"Final Error: {final_state.get('error')}")
        workflow_logger.info(f"Final Results: {final_state.get('results')}")
        
        return final_state

    def approve_plan(self, current_state, approved_steps=None):
        """Approve the analysis plan and continue workflow with logging."""
        workflow_logger.info(f"PLAN APPROVED")
        if approved_steps is not None:
            workflow_logger.info(f"Modified steps provided: {len(approved_steps)}")
            current_state["steps_to_run"] = approved_steps

        current_state["human_approved"] = True
        current_state["awaiting_approval"] = False

        return self.graph.invoke(current_state)

    def reject_plan(self, current_state, feedback=""):
        """Reject the analysis plan with logging."""
        workflow_logger.info(f"PLAN REJECTED")
        workflow_logger.info(f"Feedback: {feedback}")
        
        current_state["human_approved"] = False
        current_state["awaiting_approval"] = False
        current_state["error"] = f"Plan rejected by user. Feedback: {feedback}"

        return current_state

class ExecutionWorkflow:
    """Class to handle execution of the analysis workflows after human approval."""

    def __init__(self, kbase_token:str=None, analyst_llm:str=None, analyst_token:str=None, validator_llm:str=None, validator_token:str=None, app_flow_llm:str=None, app_flow_token:str=None, writer_llm:str=None, writer_token:str=None, embedding_provider:str=None, embedding_provider_token:str=None):
        """Initialize the execution workflow with logging enabled."""
        if analyst_llm is None:
            analyst_llm = "gpt-4.1-mini-cborg"
        if validator_llm is None:
            validator_llm = "gpt-4.1-mini-cborg"
        if app_flow_llm is None:
            app_flow_llm = "gpt-4.1-mini-cborg"
        if writer_llm is None:
            writer_llm = "gpt-4.1-mini-cborg"
        if embedding_provider is None:
            embedding_provider = "cborg"
            
        self.nodes = WorkflowNodes(analyst_llm, validator_llm, app_flow_llm, writer_llm, embedding_provider, token=kbase_token, analyst_token=analyst_token, validator_token=validator_token, app_flow_token=app_flow_token, writer_token=writer_token, embedding_token=embedding_provider_token)
        self.graph = self._build_graph()

    def _create_logged_node(self, node_name: str, node_func):
        """Wrap a node function with logging"""
        def logged_node(state: WorkflowState):
            workflow_logger.info(f"🔵 ENTERING NODE: {node_name}")
            log_node_execution(node_name, state)
            
            result = node_func(state)
            
            workflow_logger.info(f"🟢 EXITING NODE: {node_name}")
            log_node_execution(node_name, state, result)
            
            return result
        return logged_node
    def _create_logged_router(self, router_name: str, router_func):
        """Wrap a router function with logging"""
        def logged_router(state: WorkflowState):
            decision = router_func(state)
            log_router_decision(router_name, state, decision)
            return decision
        return logged_router
    
    def _build_graph(self):
        """Build the workflow graph for with logging."""
        genome_graph = StateGraph(WorkflowState)

        # Add nodes with logging
        genome_graph.add_node("run_workflow_step", self._create_logged_node("run_workflow_step", self.nodes.app_runner_node))
        genome_graph.add_node("validate_step", self._create_logged_node("validate_step", self.nodes.workflow_validator_node))
        genome_graph.add_node("handle_error", self._create_logged_node("handle_error", self.nodes.handle_error))
        genome_graph.add_node("workflow_end", self._create_logged_node("workflow_end", self.nodes.workflow_end))

        # Add conditional edges with logging
        genome_graph.add_conditional_edges(
            "validate_step",
            self._create_logged_router("post_validation_router", post_validation_router),
            {
                "run_workflow_step": "run_workflow_step",
                "workflow_end": "workflow_end",
                "handle_error": "handle_error"
            }
        )

        genome_graph.add_conditional_edges(
            "run_workflow_step",
            self._create_logged_router("next_step_router", next_step_router),
            {
                "validate_step": "validate_step",
                "workflow_end": "workflow_end",
                "handle_error": "handle_error"
            }
        )

        genome_graph.add_edge("handle_error", END)
        genome_graph.add_edge("workflow_end", END)
        genome_graph.set_entry_point("validate_step")

        return genome_graph.compile()
<<<<<<< HEAD

    def run(self, state) -> WorkflowState:
        """
        Run a genome analysis workflow with the given parameters.

        Args:
            state: The current workflow state after the plan is approved

        Returns:
            The final state after workflow completion
        """

        # Execute the graph and get the final state
=======
    
    def run(self, state):
        """Run execution workflow with logging."""
        workflow_logger.info(f"STARTING EXECUTION WORKFLOW")
        workflow_logger.info(f"Initial Steps: {len(state.get('steps_to_run', []))}")
        workflow_logger.info(f"Narrative ID: {state.get('narrative_id')}")
        
>>>>>>> d580dd8f
        final_state = self.graph.invoke(state)
        
        workflow_logger.info(f"EXECUTION WORKFLOW COMPLETED")
        workflow_logger.info(f"Final Steps: {len(final_state.get('steps_to_run', []))}")
        workflow_logger.info(f"Final Error: {final_state.get('error')}")
        workflow_logger.info(f"Final Results: {final_state.get('results')}")
        
        return final_state<|MERGE_RESOLUTION|>--- conflicted
+++ resolved
@@ -253,21 +253,6 @@
         genome_graph.set_entry_point("validate_step")
 
         return genome_graph.compile()
-<<<<<<< HEAD
-
-    def run(self, state) -> WorkflowState:
-        """
-        Run a genome analysis workflow with the given parameters.
-
-        Args:
-            state: The current workflow state after the plan is approved
-
-        Returns:
-            The final state after workflow completion
-        """
-
-        # Execute the graph and get the final state
-=======
     
     def run(self, state):
         """Run execution workflow with logging."""
@@ -275,7 +260,6 @@
         workflow_logger.info(f"Initial Steps: {len(state.get('steps_to_run', []))}")
         workflow_logger.info(f"Narrative ID: {state.get('narrative_id')}")
         
->>>>>>> d580dd8f
         final_state = self.graph.invoke(state)
         
         workflow_logger.info(f"EXECUTION WORKFLOW COMPLETED")
